--- conflicted
+++ resolved
@@ -120,21 +120,7 @@
 
 ## Development
 
-<<<<<<< HEAD
-- For formatting use `black` e.g.
-```
-black --line-length 100 --py36 main.py fitness/ heuristics/ tests/test_main.py tests/test_hypothesis_fitness.py tests/test_hypothesis_donkey_ge.py
-```
-
-- Use `flake8`, e.g.
-```
-flake8 main.py fitness/ heuristics/
-```
-
-- Use `mypy`
-=======
 Use `pre-commit.sh` as a pre-commit hook. `ln -s ../../pre-commit.sh .git/hooks/pre-commit`
->>>>>>> 0b42fc6c
 
 ## Documentation
 
