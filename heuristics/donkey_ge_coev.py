from collections import OrderedDict, defaultdict
import time
<<<<<<< HEAD
import random
import os
=======

import json
import random
>>>>>>> 0b42fc6c
from typing import Any, List, Dict
from numbers import Number

import heuristics.donkey_ge
from heuristics.donkey_ge import (
    map_input_with_grammar,
    sort_population,
    print_stats,
    tournament_selection,
    Individual,
    variation,
    generational_replacement,
    Grammar,
    initialise_population,
    parse_arguments,
    Population,
<<<<<<< HEAD
=======
    print_cache_stats,
    get_out_file_name,
>>>>>>> 0b42fc6c
)

__author__ = "Erik Hemberg"
"""
Alternating Coevolutionary Algorithm
"""

# TODO better way of setting cache max size
CACHE_MAX_SIZE = 100000


class CoevPopulation(Population):
    """A population container"""

    def __init__(
        self,
        fitness_function: Any,
        grammar: Grammar,
        adversary: str,
        name: str,
        individuals: List[Individual],
    ) -> None:
        """Container for a population.
        :param fitness_function:
        :type fitness_function: function
        :param grammar:
        :type grammar: Grammar
        :param adversary:
        :type adversary: str
        :param name:
        :type name: str
        :param individuals:
        :type individuals: list of Individual
        """
        super(CoevPopulation, self).__init__(fitness_function, grammar, individuals)
        self.adversary = adversary
        self.name = name

    def clone(self) -> Population:
        clone = CoevPopulation(
            self.fitness_function, self.grammar, self.adversary, self.name, self.individuals
        )
        return clone

    def __str__(self) -> str:
        individuals = "\n".join(map(str, self.individuals))
        _str = "{} {} {} {}\n{}".format(
            str(self.fitness_function),
            self.grammar.file_name,
            self.adversary,
            self.name,
            individuals,
        )

        return _str


def evaluate(
<<<<<<< HEAD
    individual: Individual,
    fitness_function: Any,
    inds: List[Individual] = [],
    cache: Dict[str, float] = {},
=======
    individual: Individual, fitness_function: Any, inds: List[Individual], cache: Dict[str, float]
>>>>>>> 0b42fc6c
) -> Individual:
    """Evaluates phenotype in fitness_function function and sets fitness_function.
    :param individual:
    :type individual: Individual
    :param fitness_function: Fitness function
    :type fitness_function: function
    :param inds: Other individuals
    :type inds: list of Individuals
    :param cache: Cache for evaluation speed-up
    :type cache: dict
    :return: individual
    :rtype: Individual
    """

    individual.fitness = fitness_function.coev(individual.phenotype, inds, cache)

    assert individual.fitness is not None

    return individual


def evaluate_fitness(
    individuals: List[Individual],
    grammar: Grammar,
    fitness_function: Any,
<<<<<<< HEAD
    adversaries: List[Individual] = [],
    param: Dict[str, Any] = {},
=======
    adversaries: List[Individual],
    param: Dict[str, Any],
>>>>>>> 0b42fc6c
) -> List[Individual]:
    """Perform the fitness evaluation for each individual of the population.
    :param individuals:
    :type individuals: list of Individual
    :param grammar:
    :type grammar: Grammar
    :param fitness_function:
    :type fitness_function: function
    :param adversaries: Competitors (or collaborators) of individual
    :type adversaries: list of Individuals
    :param param: Other parameters
    :type param: dict
    :return: Evaluated indviduals
    :rtype: list of Individuals
    """

    # TODO efficient caching for parallel evaluation
    cache = param["cache"]

    n_individuals = len(individuals)
    # Iterate over all the individual solutions
    for ind in individuals:
        # TODO map only once
        map_input_with_grammar(ind, grammar)
        assert ind.phenotype
        if ind.phenotype is not "":
            # Execute the fitness function
            evaluate(ind, fitness_function, adversaries, cache)
            assert ind.fitness is not None

    assert n_individuals == len(individuals), "%d != %d" % (n_individuals, len(individuals))

    return individuals


def search_loop_coevolution(
    populations: Dict[str, CoevPopulation], param: Dict[str, Any]
) -> Dict[str, Individual]:
    """Return the best individual from the evolutionary search
    loop.
    :param populations: Initial populations for search
    :type populations: dict of str and Population
    :param param: Parameters for search
    :type param: dict
    :return: Best individuals
    :rtype: dict
    """

    # Evaluate fitness
    param["cache"] = OrderedDict()

<<<<<<< HEAD
    stats_dict: collections.OrderedDict[str, Any] = collections.OrderedDict()
    best_ever: collections.OrderedDict[str, Individual] = collections.OrderedDict()
=======
    stats_dict: OrderedDict[str, Any] = OrderedDict()  # pylint: disable=unsubscriptable-object
    _best: OrderedDict[str, Individual] = OrderedDict()  # pylint: disable=unsubscriptable-object
>>>>>>> 0b42fc6c

    for key, population in populations.items():
        start_time = time.time()
        stats_dict[key] = defaultdict(list)
        stats = stats_dict[key]
        grammar = population.grammar
        fitness_function = population.fitness_function
        adversary = populations[population.adversary]
        for ind in adversary.individuals:
            map_input_with_grammar(ind, adversary.grammar)

        population.individuals = evaluate_fitness(
            population.individuals, grammar, fitness_function, adversary.individuals, param
        )
        # Set best solution
        population.individuals = sort_population(population.individuals)
        _best[key] = population.individuals[0]

        # Print the stats of the populations
        print(key, len(param["cache"]))
        print_stats(0, population.individuals, stats, start_time)

    # Generation loop
    generation = 1
    while generation < param["generations"]:
        if len(param["cache"]) > CACHE_MAX_SIZE:
            param["cache"].clear()

        for key, population in populations.items():
            start_time = time.time()
            stats = stats_dict[key]
            grammar = population.grammar
            fitness_function = population.fitness_function
            adversary = populations[population.adversary]
            for ind in adversary.individuals:
                map_input_with_grammar(ind, adversary.grammar)

            # Selection
            parents = tournament_selection(
                population.individuals, param["population_size"], param["tournament_size"]
            )

            elites = [Individual(_.genome) for _ in population.individuals[: param["elite_size"]]]

            # TODO do not bother with elite_number of variations
            new_individuals = variation(parents, param)

            for i, _ in enumerate(elites):
                new_individuals[i] = elites[i]

            # Evaluate fitness
            new_individuals = evaluate_fitness(
                new_individuals, grammar, fitness_function, adversary.individuals, param
            )

            # Replace populations

            # Fitness is relative the adversaries, thus an elite must
            # always be re-evaluated
            population.individuals = generational_replacement(
                new_individuals,
                population.individuals,
                population_size=param["population_size"],
                elite_size=0,
            )

            # Set best solution
            population.individuals = sort_population(population.individuals)
            _best[key] = population.individuals[0]

            # Print the stats of the populations
            print(key, len(param["cache"]))
            print_stats(generation, population.individuals, stats, start_time)

        # Increase the generation counter
        generation += 1

    write_run_output(generation, stats_dict, populations, param)

    best_solution_str = ["%s: %s" % (k, v) for k, v in _best.items()]
    print("Best solution: %s" % (",".join(best_solution_str)))

    return _best


def write_run_output(
    generation: int,
    stats_dict: Dict[str, Dict[str, List[Number]]],
    populations: Dict[str, CoevPopulation],
    param: Dict[str, Any],
) -> None:
    """Write run stats to files.
    :param generation: Generation number
    :type generation: int
    :param stats_dict: Collected statistics of run
    :type stats_dict: dict
    :param populations: Populations
    :type populations: dict of str and Population
    :param param: Parameters
    :type param: dict
    """
<<<<<<< HEAD
    _hist: Dict[str, int] = collections.defaultdict(int)
    for k, v in param["cache"].items():
        _hist[str(v)] += 1

    print(
        "Cache entries:%d Total Fitness Evaluations:%d Fitness Values:%d"
        % (
            len(param["cache"].keys()),
            generation * param["population_size"] ** 2,
            len(_hist.keys()),
        )
    )

    out_file_name = "donkey_ge"
    if "output_dir" in param:
        output_dir = param["output_dir"]
        if not os.path.exists(output_dir):
            os.mkdir(output_dir)
        out_file_name = os.path.join(output_dir, out_file_name)

    _out_file_name = "%s_settings.out" % out_file_name
=======
    print_cache_stats(generation, param)
    out_file_name = get_out_file_name("donkey_ge_coev", param)
    _out_file_name = "%s_settings.json" % out_file_name
>>>>>>> 0b42fc6c
    with open(_out_file_name, "w") as out_file:
        for k, v in param.items():
            if k != "cache":
                json.dump({k: v}, out_file, indent=1)

    for key in populations.keys():
        stats = stats_dict[key]
        for k, v in stats.items():
            _out_file_name = "%s_%s_%s.json" % (out_file_name, key, k)
            with open(_out_file_name, "w") as out_file:
                json.dump({k: v}, out_file, indent=1)


def run(param: Dict[str, Any]) -> Dict[str, Individual]:
    """
    Return the best solution. Create an initial
    population. Perform an evolutionary search.

    :param param: parameters for pony gp
    :type param: dict
    :returns: Best solution
    :rtype: dict
    """

    start_time = time.time()

    # Set random seed if not 0 is passed in as the seed
    if "seed" not in param.keys():
        param["seed"] = int(time.time())

    random.seed(param["seed"])
    print("Setting random seed: %d %.5f" % (param["seed"], random.random()))

    # Print settings
    print("donkey_ge settings:", param)

    assert param["population_size"] > 1
    assert param["generations"] > 0
    assert param["max_length"] > 0
    assert param["seed"] > -1
    assert param["integer_input_element_max"] > 0
    assert param["tournament_size"] <= param["population_size"]
    assert param["elite_size"] < param["population_size"]
    assert 0.0 <= param["crossover_probability"] <= 1.0
    assert 0.0 <= param["mutation_probability"] <= 1.0

    ###########################
    # Create initial population
    ###########################
<<<<<<< HEAD
    populations: collections.OrderedDict = collections.OrderedDict()
    for key, value in param["populations"].items():
=======
    populations: OrderedDict = OrderedDict()
    for key in param["populations"].keys():
>>>>>>> 0b42fc6c
        p_dict = param["populations"][key]
        grammar = Grammar(p_dict["bnf_grammar"])
        grammar.read_bnf_file(grammar.file_name)
        fitness_function = heuristics.donkey_ge.get_fitness_function(p_dict["fitness_function"])
        adversary = p_dict["adversary"]
        Individual.max_length = param["max_length"]
        Individual.codon_size = param["integer_input_element_max"]
        individuals = initialise_population(param["population_size"])
        population = CoevPopulation(fitness_function, grammar, adversary, key, individuals)
        populations[key] = population

    ###########################
    # Evolutionary search
    ###########################
    best_ever = search_loop_coevolution(populations, param)

    # Display results
    print("Time: %.3f Best solution:%s" % (time.time() - start_time, best_ever))

    return best_ever


if __name__ == "__main__":
    ARGS = parse_arguments()
    run(ARGS)<|MERGE_RESOLUTION|>--- conflicted
+++ resolved
@@ -1,13 +1,8 @@
 from collections import OrderedDict, defaultdict
 import time
-<<<<<<< HEAD
-import random
-import os
-=======
 
 import json
 import random
->>>>>>> 0b42fc6c
 from typing import Any, List, Dict
 from numbers import Number
 
@@ -24,11 +19,8 @@
     initialise_population,
     parse_arguments,
     Population,
-<<<<<<< HEAD
-=======
     print_cache_stats,
     get_out_file_name,
->>>>>>> 0b42fc6c
 )
 
 __author__ = "Erik Hemberg"
@@ -87,14 +79,7 @@
 
 
 def evaluate(
-<<<<<<< HEAD
-    individual: Individual,
-    fitness_function: Any,
-    inds: List[Individual] = [],
-    cache: Dict[str, float] = {},
-=======
     individual: Individual, fitness_function: Any, inds: List[Individual], cache: Dict[str, float]
->>>>>>> 0b42fc6c
 ) -> Individual:
     """Evaluates phenotype in fitness_function function and sets fitness_function.
     :param individual:
@@ -120,13 +105,8 @@
     individuals: List[Individual],
     grammar: Grammar,
     fitness_function: Any,
-<<<<<<< HEAD
-    adversaries: List[Individual] = [],
-    param: Dict[str, Any] = {},
-=======
     adversaries: List[Individual],
     param: Dict[str, Any],
->>>>>>> 0b42fc6c
 ) -> List[Individual]:
     """Perform the fitness evaluation for each individual of the population.
     :param individuals:
@@ -178,13 +158,8 @@
     # Evaluate fitness
     param["cache"] = OrderedDict()
 
-<<<<<<< HEAD
-    stats_dict: collections.OrderedDict[str, Any] = collections.OrderedDict()
-    best_ever: collections.OrderedDict[str, Individual] = collections.OrderedDict()
-=======
     stats_dict: OrderedDict[str, Any] = OrderedDict()  # pylint: disable=unsubscriptable-object
     _best: OrderedDict[str, Individual] = OrderedDict()  # pylint: disable=unsubscriptable-object
->>>>>>> 0b42fc6c
 
     for key, population in populations.items():
         start_time = time.time()
@@ -286,33 +261,9 @@
     :param param: Parameters
     :type param: dict
     """
-<<<<<<< HEAD
-    _hist: Dict[str, int] = collections.defaultdict(int)
-    for k, v in param["cache"].items():
-        _hist[str(v)] += 1
-
-    print(
-        "Cache entries:%d Total Fitness Evaluations:%d Fitness Values:%d"
-        % (
-            len(param["cache"].keys()),
-            generation * param["population_size"] ** 2,
-            len(_hist.keys()),
-        )
-    )
-
-    out_file_name = "donkey_ge"
-    if "output_dir" in param:
-        output_dir = param["output_dir"]
-        if not os.path.exists(output_dir):
-            os.mkdir(output_dir)
-        out_file_name = os.path.join(output_dir, out_file_name)
-
-    _out_file_name = "%s_settings.out" % out_file_name
-=======
     print_cache_stats(generation, param)
     out_file_name = get_out_file_name("donkey_ge_coev", param)
     _out_file_name = "%s_settings.json" % out_file_name
->>>>>>> 0b42fc6c
     with open(_out_file_name, "w") as out_file:
         for k, v in param.items():
             if k != "cache":
@@ -362,13 +313,8 @@
     ###########################
     # Create initial population
     ###########################
-<<<<<<< HEAD
-    populations: collections.OrderedDict = collections.OrderedDict()
-    for key, value in param["populations"].items():
-=======
     populations: OrderedDict = OrderedDict()
     for key in param["populations"].keys():
->>>>>>> 0b42fc6c
         p_dict = param["populations"][key]
         grammar = Grammar(p_dict["bnf_grammar"])
         grammar.read_bnf_file(grammar.file_name)
