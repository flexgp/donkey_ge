--- conflicted
+++ resolved
@@ -5,23 +5,13 @@
 
 
 def mean(values: List[float]) -> float:
-<<<<<<< HEAD
-=======
     """
     Return the mean of the values.
     """
->>>>>>> 0b42fc6c
     return sum(values) / len(values)
 
 
 class SRFitness(FitnessFunction):
-<<<<<<< HEAD
-    def __init__(self, param: Dict[str, Any]) -> None:
-        self.exemplars: List[List[float]] = eval(param["exemplars"])
-        self.symbolic_expression = eval(param["symbolic_expression"])
-
-    def run(self, cache: Dict[str, float]) -> float:
-=======
     """
     Symbolic Regression fitness function.
 
@@ -44,7 +34,6 @@
         """
         Evaluate exemplars with the symbolic expression.
         """
->>>>>>> 0b42fc6c
         key = "{}-{}".format(self.symbolic_expression, self.exemplars)
         if key in cache:
             fitness = cache[key]
@@ -63,12 +52,9 @@
 
     @staticmethod
     def get_fitness(targets: List[float], predictions: List[float]) -> float:
-<<<<<<< HEAD
-=======
         """
         Return mean squared error.
         """
->>>>>>> 0b42fc6c
         errors = []
         for target, prediction in zip(targets, predictions):
             errors.append((target - prediction) ** 2)
@@ -78,10 +64,6 @@
 
 
 class SRExpression(SRFitness):
-<<<<<<< HEAD
-    def __call__(self, fcn_str: str, cache: Dict[str, float]) -> float:
-        self.symbolic_expression = eval(fcn_str)
-=======
     """
     Symbolic expression
     """
@@ -92,18 +74,14 @@
         """
 
         self.symbolic_expression = eval(fcn_str)  # pylint: disable=eval-used
->>>>>>> 0b42fc6c
         fitness = self.run(cache)
         fitness = -fitness
         return fitness
 
     def coev(self, fcn_str: str, tests: List[Individual], cache: Dict[str, float]) -> float:
-<<<<<<< HEAD
-=======
         """
         Evaluate symbolic expression on all tests and return mean fitness.
         """
->>>>>>> 0b42fc6c
         fitnesses = [DEFAULT_FITNESS] * len(tests)
         for i, test in enumerate(tests):
             self.exemplars = eval(test.phenotype)  # pylint: disable=eval-used
@@ -115,10 +93,6 @@
 
 
 class SRExemplar(SRFitness):
-<<<<<<< HEAD
-    def __call__(self, fcn_str: str, cache: Dict[str, float]) -> float:
-        self.exemplars = eval(fcn_str)
-=======
     """
     Exemplars, e.g. x[0], x[1], x[2], x[-1] is considered the target value
     """
@@ -128,18 +102,14 @@
         Evaluate exemplars and return fitness.
         """
         self.exemplars = eval(fcn_str)  # pylint: disable=eval-used
->>>>>>> 0b42fc6c
         fitness = self.run(cache)
         return fitness
 
     def coev(self, fcn_str: str, tests: List[Individual], cache: Dict[str, float]) -> float:
-<<<<<<< HEAD
-=======
         """
         Evaluate exemplars on all tests and return mean fitness.
         """
 
->>>>>>> 0b42fc6c
         fitnesses = [DEFAULT_FITNESS] * len(tests)
         for i, test in enumerate(tests):
             self.symbolic_expression = eval(test.phenotype)  # pylint: disable=eval-used
